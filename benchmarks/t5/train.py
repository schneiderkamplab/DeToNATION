--- conflicted
+++ resolved
@@ -25,16 +25,10 @@
 @click.command()
 @click.option('--batch-size', default=32, help='input batch size for training and validation (default: 32)')
 @click.option('--epochs', default=10, help='number of epochs to train (default: 10)')
-<<<<<<< HEAD
 @click.option('--repl', '--replicator', default='deto-demo', type=click.Choice(['deto-demo', 'deto-full', 'deto-none', 'adamw', 'deto-random', 'deto-slice', 'deto-stride']))
 @click.option("--optimizer", "--optim",type=click.Choice([opt.value for opt in Optimizers], case_sensitive=False), default="sgd")
-@click.option('--compression-rate', default=0.1)
-@click.option('--compression-topk', default=2)
-=======
-@click.option('--optim', default='deto-demo', type=click.Choice(['deto-demo', 'deto-full', 'deto-none', 'deto-adamw', 'adamw', 'deto-random', 'deto-slice', 'deto-stride']))
 @click.option('--compression-rate', default=0.0625)
 @click.option('--compression-topk', default=4)
->>>>>>> 11471e55
 @click.option('--compression-chunk', default=64)
 @click.option('--model', default='google-t5/t5-small', type=click.Choice(['google-t5/t5-small', 'google-t5/t5-base', 'google-t5/t5-large']))
 @click.option('--replicate-every', default=1)
@@ -45,40 +39,24 @@
 @click.option('--dataset', default='OpusBooks', type=click.Choice(['WikiHow', 'OpusBooks']), help='Dataset to train on.')
 @click.option('--debug', default='False', type=bool, help="Enable debugging -> Limit dataset size.")
 @click.option('--sign', default=True, type=bool, help="Use sign of gradients or full values.")
-<<<<<<< HEAD
-def main(batch_size, epochs, repl, optimizer, compression_rate, compression_topk, compression_chunk, model, replicate_every, skip_every, device, shards, rand_seed, dataset, debug, sign):
-    # rank, nnodes, gpu_per_node = int(os.environ['RANK']), int(os.environ['NNODES']), int(os.environ['SLURM_GPUS_PER_NODE'])
-    rank, nnodes = int(os.environ['RANK']), int(os.environ['NNODES'])
-=======
 @click.option('--dtype', default='', type=click.STRING, help='Meta for logging - only saves to Aim.')
 @click.option('--comment', default='', type=click.STRING, help='String comment for aim.')
 @click.option('--cluster', default='', type=click.STRING, help='Specify compute resource for aim logging')
-def main(batch_size, epochs, optim, compression_rate, compression_topk, compression_chunk, model, replicate_every, skip_every, device, shards, rand_seed, dataset, debug, sign, dtype, comment, cluster):
+def main(batch_size, epochs, repl, optimizer, compression_rate, compression_topk, compression_chunk, model, replicate_every, skip_every, device, shards, rand_seed, dataset, debug, sign, dtype, comment, cluster):
     rank, nnodes, gpu_per_node = int(os.environ['RANK']), int(os.environ['NNODES']), int(os.environ['GPUS'])
->>>>>>> 11471e55
     git_hash = subprocess.getoutput('git rev-parse HEAD').strip()
     run_args = click.get_current_context().params
     run_args.update({
         'nnodes': nnodes,
-<<<<<<< HEAD
-        'gpus': 4,
-=======
         'gpu_per_node': gpu_per_node,
->>>>>>> 11471e55
         'git_hash': git_hash,
     })
     aimrun.init(repo='.', experiment='t5', args=run_args)
     if rank == 0:
         print(aimrun.get_runs()[0].hash)
-<<<<<<< HEAD
-    single = device in ('cpu', 'mps') or (device == 'cuda' and nnodes == 4 == 1)
+    single = device in ('cpu', 'mps') or (device == 'cuda' and nnodes == gpu_per_node == 1)
     model_and_co = setup(batch_size, repl, optimizer, compression_rate, compression_topk, compression_chunk, model, replicate_every, skip_every, device, single, shards, rand_seed, dataset, debug, sign)
     train(epochs, repl, single, *model_and_co)
-=======
-    single = device in ('cpu', 'mps') or (device == 'cuda' and nnodes == gpu_per_node == 1)
-    model_and_co = setup(batch_size, optim, compression_rate, compression_topk, compression_chunk, model, replicate_every, skip_every, device, single, shards, rand_seed, dataset, debug, sign)
-    train(epochs, optim, single, *model_and_co)
->>>>>>> 11471e55
 
 def seed(seed: int):
     random.seed(seed)
