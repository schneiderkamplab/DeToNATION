--- conflicted
+++ resolved
@@ -35,19 +35,10 @@
 @click.option('--device', type=click.Choice(['cpu', 'cuda', 'mps']), default='cuda')
 @click.option('--shards', default=None, type=int, help="Number of shards per replication group (default: number of GPUs per node)")
 @click.option('--rand-seed', default=None, type=int, help="Seed for random generators in numpy and torch")
-<<<<<<< HEAD
-@click.option('--train-samples', default=15000, type=int, help="Number of smaples in the train dataset")
-@click.option('--validation-samples', default=3000, type=int, help="Number of smaples in the validation dataset")
-@click.option('--dataset', default='WikiHow', type=click.Choice(['WikiHow', 'OpusBooks']), help='Dataset to train on.')
-@click.option('--sign', default=True, type=bool, help="Use sign of gradients or full values.")
-def main(batch_size, epochs, optim, compression_rate, compression_topk, compression_chunk, model, replicate_every, skip_every, device, shards, rand_seed, train_samples, validation_samples, dataset, sign):
-    rank, nnodes, gpus = int(os.environ['RANK']), int(os.environ['NNODES']), int(os.environ['GPUS'])
-=======
 @click.option('--dataset', default='OpusBooks', type=click.Choice(['WikiHow', 'OpusBooks']), help='Dataset to train on.')
 @click.option('--debug', default='False', type=bool, help="Enable debugging -> Limit dataset size.")
 def main(batch_size, epochs, optim, compression_rate, compression_topk, compression_chunk, model, replicate_every, skip_every, device, shards, rand_seed, dataset, debug):
     rank, nnodes, gpu_per_node = int(os.environ['RANK']), int(os.environ['NNODES']), int(os.environ['SLURM_GPUS_PER_NODE'])
->>>>>>> 67f38f5c
     git_hash = subprocess.getoutput('git rev-parse HEAD').strip()
     run_args = click.get_current_context().params
     run_args.update({
@@ -59,11 +50,7 @@
     if rank == 0:
         print(aimrun.get_runs()[0].hash)
     single = device in ('cpu', 'mps') or (device == 'cuda' and nnodes == gpus == 1)
-<<<<<<< HEAD
-    model_and_co = setup(batch_size, optim, compression_rate, compression_topk, compression_chunk, model, replicate_every, skip_every, device, single, shards, rand_seed, train_samples, validation_samples, dataset, sign)
-=======
     model_and_co = setup(batch_size, optim, compression_rate, compression_topk, compression_chunk, model, replicate_every, skip_every, device, single, shards, rand_seed, dataset, debug)
->>>>>>> 67f38f5c
     train(epochs, optim, single, *model_and_co)
 
 def seed(seed: int):
@@ -141,11 +128,7 @@
     dist.destroy_process_group()
     aimrun.close()
 
-<<<<<<< HEAD
-def setup(batch_size, optim, compression_rate, compression_topk, compression_chunk, model, replicate_every, skip_every, device, single, shards, rand_seed, train_samples, validation_samples, dataset, detonation_sign):
-=======
 def setup(batch_size, optim, compression_rate, compression_topk, compression_chunk, model, replicate_every, skip_every, device, single, shards, rand_seed, dataset, debug):
->>>>>>> 67f38f5c
     if rand_seed is not None:
         seed(rand_seed)
 
